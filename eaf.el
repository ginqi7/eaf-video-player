--- conflicted
+++ resolved
@@ -544,14 +544,6 @@
   (if (and (not (string-prefix-p "/" url))
            (not (string-prefix-p "~" url))
            (string-match "^\\(https?:\/\/\\)?[a-z0-9]+\\([\-\.]\\{1\\}[a-z0-9]+\\)*\.[a-z]\\{2,5\\}\\(:[0-9]{1,5}\\)?\\(\/.*\\)?$" url))
-<<<<<<< HEAD
-      (progn (setq app-name "browser")
-             (unless (or (string-prefix-p "http://" url) (string-prefix-p "https://" url))
-               (setq url (concat "http://" url)))
-             (eaf-open url "browser" arguments))
-    (when (string= app-name "browser")
-      (message (format "EAF: %s is an invalid URL." url)))))
-=======
       (progn
         (unless (or (string-prefix-p "http://" url)
                     (string-prefix-p "https://" url))
@@ -560,7 +552,6 @@
     (message (format "EAF: %s is an invalid URL." url))))
 
 (defalias 'eaf-open-url 'eaf-open-browser)
->>>>>>> 1f80954a
 
 (defun eaf-open-demo ()
   "Open EAF demo screen to verify that EAF is working properly."
